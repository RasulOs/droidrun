"""
DroidAgent - A wrapper class that coordinates the planning and execution of tasks
to achieve a user's goal on an Android device.

Architecture:
- When reasoning=False: Uses CodeActAgent directly
- When reasoning=True: Uses Manager (planning) + Executor (action) workflows
"""

import logging
<<<<<<< HEAD
from typing import List, Optional
from droidrun.agent.utils.tools import create_tools_from_config
=======
from typing import TYPE_CHECKING

>>>>>>> d77bee2c
import llama_index.core
from llama_index.core.llms.llm import LLM
from llama_index.core.workflow import Context, StartEvent, StopEvent, Workflow, step
from llama_index.core.workflow.handler import WorkflowHandler
from workflows.events import Event

from droidrun.agent.codeact import CodeActAgent
from droidrun.agent.codeact.events import EpisodicMemoryEvent
from droidrun.agent.common.events import MacroEvent, RecordUIStateEvent, ScreenshotEvent
from droidrun.agent.context.task_manager import Task, TaskManager
from droidrun.agent.droid.events import (
    CodeActExecuteEvent,
    CodeActResultEvent,
    DroidAgentState,
    ExecutorInputEvent,
    ExecutorResultEvent,
    FinalizeEvent,
    ManagerInputEvent,
    ManagerPlanEvent,
    ScripterExecutorInputEvent,
    ScripterExecutorResultEvent,
)
from droidrun.agent.executor import ExecutorAgent
from droidrun.agent.manager import ManagerAgent
from droidrun.agent.scripter import ScripterAgent
from droidrun.agent.utils.async_utils import wrap_async_tools
from droidrun.agent.utils.llm_loader import load_agent_llms, validate_llm_dict
from droidrun.agent.utils.tools import (
    ATOMIC_ACTION_SIGNATURES,
    build_custom_tools,
    resolve_tools_instance,
)
from droidrun.agent.utils.trajectory import Trajectory
from droidrun.agent.memory import (
    TrajectoryMemory,
    create_memory_client,
    parse_trajectory_for_manual,
)
from droidrun.config_manager.config_manager import (
    AgentConfig,
    CredentialsConfig,
    DeviceConfig,
    DroidRunConfig,
    LoggingConfig,
    TelemetryConfig,
    ToolsConfig,
    TracingConfig,
)
from droidrun.credential_manager import load_credential_manager
from droidrun.telemetry import (
    DroidAgentFinalizeEvent,
    DroidAgentInitEvent,
    capture,
    flush,
)
from droidrun.telemetry.phoenix import arize_phoenix_callback_handler

if TYPE_CHECKING:
    from droidrun.tools import Tools

logger = logging.getLogger("droidrun")


class DroidAgent(Workflow):
    """
    A wrapper class that coordinates between agents to achieve a user's goal.

    Reasoning modes:
    - reasoning=False: Uses CodeActAgent directly for immediate execution
    - reasoning=True: Uses ManagerAgent (planning) + ExecutorAgent (actions)
    """

    @staticmethod
    def _configure_default_logging(debug: bool = False):
        """
        Configure default logging for DroidAgent if no handlers are present.
        This ensures logs are visible when using DroidAgent directly.
        """
        # Only configure if no handlers exist (avoid duplicate configuration)
        if not logger.handlers:
            # Create a console handler
            handler = logging.StreamHandler()

            # Set format
            if debug:
                formatter = logging.Formatter(
                    "%(asctime)s %(levelname)s: %(message)s", "%H:%M:%S"
                )
            else:
                formatter = logging.Formatter("%(message)s")

            handler.setFormatter(formatter)
            logger.addHandler(handler)
            logger.setLevel(logging.DEBUG if debug else logging.INFO)
            logger.propagate = False

    def __init__(
        self,
        goal: str,
        config: DroidRunConfig | None = None,
        llms: dict[str, LLM] | LLM | None = None,
        agent_config: AgentConfig | None = None,
        device_config: DeviceConfig | None = None,
        tools: "Tools | ToolsConfig | None" = None,
        logging_config: LoggingConfig | None = None,
        tracing_config: TracingConfig | None = None,
        telemetry_config: TelemetryConfig | None = None,
        custom_tools: dict = None,
<<<<<<< HEAD
        memory_client: Optional[TrajectoryMemory] = None,
        reference_trajectory_manual: Optional[str] = None,
=======
        credentials: "CredentialsConfig | dict | None" = None,
        variables: dict | None = None,
>>>>>>> d77bee2c
        timeout: int = 1000,
        *args,
        **kwargs,
    ):
        """
        Initialize the DroidAgent wrapper.

        Args:
            goal: User's goal or command
            config: Full config (required if llms not provided)
            llms: Optional dict of agent-specific LLMs or single LLM for all.
                  If not provided, LLMs will be loaded from config profiles.
            agent_config: Agent config override (optional)
            device_config: Device config override (optional)
            tools: Either a Tools instance (for custom/pre-configured tools),
                   ToolsConfig (for config-based creation), or None (use default).
                   Renamed from tools_config to support both instances and config.
            logging_config: Logging config override (optional)
            tracing_config: Tracing config override (optional)
            telemetry_config: Telemetry config override (optional)
            custom_tools: Custom tool definitions
            credentials: Either CredentialsConfig (from config.credentials),
                        dict of credentials {"SECRET_ID": "value"}, or None
            variables: Optional dict of custom variables accessible throughout execution
            timeout: Workflow timeout in seconds
        """

        self.user_id = kwargs.pop("user_id", None)
        self.runtype = kwargs.pop("runtype", "developer")
        self.goal = goal
        self.reference_trajectory_manual = reference_trajectory_manual
        self.shared_state = DroidAgentState(instruction=goal, err_to_manager_thresh=2)
        base_config = config

        # Store custom variables in shared state
        if variables:
            self.shared_state.custom_variables = variables

        # Load credential manager (supports both config and direct dict)
        # Priority: explicit credentials param > base_config.credentials
        credentials_source = (
            credentials
            if credentials is not None
            else (base_config.credentials if base_config else None)
        )
        credential_manager = load_credential_manager(credentials_source)

        # Resolve tools instance (supports Tools instance, ToolsConfig, or None)
        # Use tools param or fallback to base_config.tools
        tools_fallback = (
            tools if tools is not None else (base_config.tools if base_config else None)
        )
        resolved_device_config = device_config or (
            base_config.device if base_config else DeviceConfig()
        )
        tools_instance, tools_config_resolved = resolve_tools_instance(
            tools=tools_fallback,
            device_config=resolved_device_config,
            tools_config_fallback=base_config.tools if base_config else None,
            credential_manager=credential_manager,
        )

        # Build final config with resolved tools config
        self.config = DroidRunConfig(
            agent=agent_config or (base_config.agent if base_config else AgentConfig()),
            device=resolved_device_config,
            tools=tools_config_resolved,
            logging=logging_config
            or (base_config.logging if base_config else LoggingConfig()),
            tracing=tracing_config
            or (base_config.tracing if base_config else TracingConfig()),
            telemetry=telemetry_config
            or (base_config.telemetry if base_config else TelemetryConfig()),
            llm_profiles=base_config.llm_profiles if base_config else {},
            credentials=base_config.credentials if base_config else CredentialsConfig(),
        )

        llm_override_keys = [
            "custom_provider",
            "custom_model",
            "temperature",
            "base_url",
            "api_base",
        ]
        llm_kwargs = {}
        for key in llm_override_keys:
            if key in kwargs:
                llm_kwargs[key] = kwargs.pop(key)

        super().__init__(*args, timeout=timeout, **kwargs)

        self._configure_default_logging(debug=self.config.logging.debug)

        # Load LLMs if not provided
        if llms is None:
            if config is None:
                raise ValueError(
                    "Either 'llms' or 'config' must be provided. "
                    "If llms is not provided, config is required to load LLMs from profiles."
                )

            logger.info("🔄 Loading LLMs from config (llms not provided)...")

<<<<<<< HEAD
            llms = load_agent_llms(config=self.config, **llm_kwargs)
        validate_llm_dict(self.config, llms)
=======
            llms = load_agent_llms(config=self.config, **kwargs)
        if isinstance(llms, dict):
            validate_llm_dict(self.config, llms)
        elif isinstance(llms, LLM):
            pass
        else:
            raise ValueError(f"Invalid LLM type: {type(llms)}")
>>>>>>> d77bee2c

        if self.config.tracing.enabled:
            try:
                handler = arize_phoenix_callback_handler()
                llama_index.core.global_handler = handler
                logger.info("🔍 Arize Phoenix tracing enabled globally")
            except ImportError:
                logger.warning(
                    "⚠️  Arize Phoenix is not installed.\n"
                    "    To enable Phoenix integration, install with:\n"
                    "    • If installed via tool: `uv tool install droidrun[phoenix]`"
                    "    • If installed via pip: `uv pip install droidrun[phoenix]`\n"
                )

        self.timeout = timeout
<<<<<<< HEAD
        self.custom_tools = custom_tools or {}
        self.memory_client: TrajectoryMemory = memory_client or create_memory_client(
            config=self.config
        )
=======
>>>>>>> d77bee2c

        if isinstance(llms, dict):
            self.manager_llm = llms.get("manager")
            self.executor_llm = llms.get("executor")
            self.codeact_llm = llms.get("codeact")
            self.text_manipulator_llm = llms.get("text_manipulator")
            self.app_opener_llm = llms.get("app_opener")
            self.scripter_llm = llms.get("scripter", self.codeact_llm)

            logger.info("📚 Using agent-specific LLMs from dictionary")
        else:
            logger.info("📚 Using single LLM for all agents")
            self.manager_llm = llms
            self.executor_llm = llms
            self.codeact_llm = llms
            self.text_manipulator_llm = llms
            self.app_opener_llm = llms
            self.scripter_llm = llms

        self.trajectory = Trajectory(goal=self.shared_state.instruction)
        self.task_manager = TaskManager()
        self.task_iter = None
        self.current_episodic_memory = None

        self.atomic_tools = ATOMIC_ACTION_SIGNATURES.copy()

        # Build custom tools (credentials + open_app + user custom tools)
        auto_custom_tools = build_custom_tools(credential_manager)
        self.custom_tools = {**auto_custom_tools, **(custom_tools or {})}

        logger.info("🤖 Initializing DroidAgent...")
        logger.info(f"💾 Trajectory saving: {self.config.logging.save_trajectory}")

        self.tools_instance = tools_instance
        self.tools_instance.save_trajectories = self.config.logging.save_trajectory
        # Set LLMs on tools instance for helper tools
        self.tools_instance.app_opener_llm = self.app_opener_llm
        self.tools_instance.text_manipulator_llm = self.text_manipulator_llm

        if (
            self.config.agent.reasoning
            and self.memory_client.enabled
            and not self.reference_trajectory_manual
        ):
            manual = self.memory_client.fetch_reference_manual(goal)
            if manual:
                logger.info("📖 Loaded reference trajectory from memory service.")
                self.reference_trajectory_manual = manual

        if self.config.agent.reasoning:
            logger.info("📝 Initializing Manager and Executor Agents...")
            self.manager_agent = ManagerAgent(
                llm=self.manager_llm,
                tools_instance=tools_instance,
                shared_state=self.shared_state,
                agent_config=self.config.agent,
                custom_tools=self.custom_tools,
                timeout=timeout,
                reference_trajectory_manual=self.reference_trajectory_manual,
            )
            self.executor_agent = ExecutorAgent(
                llm=self.executor_llm,
                tools_instance=tools_instance,
                shared_state=self.shared_state,
                agent_config=self.config.agent,
                custom_tools=self.custom_tools,
                timeout=timeout,
            )
            self.planner_agent = None
        else:
            logger.debug("🚫 Reasoning disabled - executing directly with CodeActAgent")
            self.manager_agent = None
            self.executor_agent = None
            self.planner_agent = None

        atomic_tools = list(ATOMIC_ACTION_SIGNATURES.keys())

        capture(
            DroidAgentInitEvent(
                goal=self.shared_state.instruction,
                llms={
                    "manager": (
                        self.manager_llm.class_name() if self.manager_llm else "None"
                    ),
                    "executor": (
                        self.executor_llm.class_name() if self.executor_llm else "None"
                    ),
                    "codeact": (
                        self.codeact_llm.class_name() if self.codeact_llm else "None"
                    ),
                    "text_manipulator": (
                        self.text_manipulator_llm.class_name()
                        if self.text_manipulator_llm
                        else "None"
                    ),
                    "app_opener": (
                        self.app_opener_llm.class_name()
                        if self.app_opener_llm
                        else "None"
                    ),
                },
                tools=",".join(atomic_tools + ["remember", "complete"]),
                max_steps=self.config.agent.max_steps,
                timeout=timeout,
                vision={
                    "manager": self.config.agent.manager.vision,
                    "executor": self.config.agent.executor.vision,
                    "codeact": self.config.agent.codeact.vision,
                },
                reasoning=self.config.agent.reasoning,
                enable_tracing=self.config.tracing.enabled,
                debug=self.config.logging.debug,
                save_trajectories=self.config.logging.save_trajectory,
                runtype=self.runtype,
            ),
            self.user_id,
        )

        logger.info("✅ DroidAgent initialized successfully.")

    def run(self, *args, **kwargs) -> WorkflowHandler:
        """
        Run the DroidAgent workflow.
        """
        return super().run(*args, **kwargs)

    @step
    async def execute_task(
        self, ctx: Context, ev: CodeActExecuteEvent
    ) -> CodeActResultEvent:
        """
        Execute a single task using the CodeActAgent.

        Args:
            task: Task dictionary with description and status

        Returns:
            Tuple of (success, reason)
        """
        task: Task = ev.task

        logger.info(f"🔧 Executing task: {task.description}")

        try:
            codeact_agent = CodeActAgent(
                llm=self.codeact_llm,
                agent_config=self.config.agent,
                tools_instance=self.tools_instance,
                custom_tools=self.custom_tools,
                atomic_tools=self.atomic_tools,
                debug=self.config.logging.debug,
                shared_state=self.shared_state,
                safe_execution_config=self.config.safe_execution,
                timeout=self.timeout,
            )

            handler = codeact_agent.run(
                input=task.description,
                remembered_info=self.tools_instance.memory,
            )

            async for nested_ev in handler.stream_events():
                self.handle_stream_event(nested_ev, ctx)

            result = await handler

            if "success" in result and result["success"]:
                return CodeActResultEvent(
                    success=True,
                    reason=result["reason"],
                    task=task,
                )
            else:
                return CodeActResultEvent(
                    success=False,
                    reason=result["reason"],
                    task=task,
                )

        except Exception as e:
            logger.error(f"Error during task execution: {e}")
            if self.config.logging.debug:
                import traceback

                logger.error(traceback.format_exc())
            return CodeActResultEvent(
                success=False, reason=f"Error: {str(e)}", task=task
            )

    @step
    async def handle_codeact_execute(
        self, ctx: Context, ev: CodeActResultEvent
    ) -> FinalizeEvent:
        try:
            return FinalizeEvent(success=ev.success, reason=ev.reason)
        except Exception as e:
            logger.error(f"❌ Error during DroidAgent execution: {e}")
            if self.config.logging.debug:
                import traceback

                logger.error(traceback.format_exc())
            return FinalizeEvent(
                success=False,
                reason=str(e),
            )

    @step
    async def start_handler(
        self, ctx: Context, ev: StartEvent
    ) -> CodeActExecuteEvent | ManagerInputEvent:
        """
        Main execution loop that coordinates between planning and execution.

        Returns:
            Event to trigger next step based on reasoning mode
        """
        logger.info(
            f"🚀 Running DroidAgent to achieve goal: {self.shared_state.instruction}"
        )
        ctx.write_event_to_stream(ev)

        self.tools_instance._set_context(ctx)

        if not hasattr(self, "_tools_wrapped") and not self.config.agent.reasoning:

            self.atomic_tools = wrap_async_tools(self.atomic_tools)
            self.custom_tools = wrap_async_tools(self.custom_tools)

            self._tools_wrapped = True
            logger.debug("✅ Async tools wrapped for synchronous execution contexts")

        if not self.config.agent.reasoning:
            logger.info(
                f"🔄 Direct execution mode - executing goal: {self.shared_state.instruction}"
            )
            task = Task(
                description=self.shared_state.instruction,
                status=self.task_manager.STATUS_PENDING,
                agent_type="Default",
            )
            return CodeActExecuteEvent(task=task)

        logger.info("🧠 Reasoning mode - initializing Manager/Executor workflow")
        return ManagerInputEvent()

    # ========================================================================
    # Manager/Executor Workflow Steps
    # ========================================================================

    @step
    async def run_manager(
        self, ctx: Context, ev: ManagerInputEvent
    ) -> ManagerPlanEvent | FinalizeEvent:
        """
        Run Manager planning phase.

        Pre-flight checks for termination before running manager.
        The Manager analyzes current state and creates a plan with subgoals.
        """
        if self.shared_state.step_number >= self.config.agent.max_steps:
            logger.warning(f"⚠️ Reached maximum steps ({self.config.agent.max_steps})")
            return FinalizeEvent(
                success=False,
                reason=f"Reached maximum steps ({self.config.agent.max_steps})",
            )

        logger.info(
            f"📋 Running Manager for planning... (step {self.shared_state.step_number}/{self.config.agent.max_steps})"
        )

        # Run Manager workflow
        handler = self.manager_agent.run()

        # Stream nested events
        async for nested_ev in handler.stream_events():
            self.handle_stream_event(nested_ev, ctx)

        result = await handler

        # Manager already updated shared_state, just return event with results
        return ManagerPlanEvent(
            plan=result["plan"],
            current_subgoal=result["current_subgoal"],
            thought=result["thought"],
            manager_answer=result.get("manager_answer", ""),
        )

    @step
    async def handle_manager_plan(
        self, ctx: Context, ev: ManagerPlanEvent
    ) -> ExecutorInputEvent | ScripterExecutorInputEvent | FinalizeEvent:
        """
        Process Manager output and decide next step.

        Checks if task is complete, if ScripterAgent should run, or if Executor should take action.
        """
        # Check for answer-type termination
        if ev.manager_answer.strip():
            logger.info(f"💬 Manager provided answer: {ev.manager_answer}")
            self.shared_state.progress_status = f"Answer: {ev.manager_answer}"

            return FinalizeEvent(success=True, reason=ev.manager_answer)

        # Check for <script> tag in current_subgoal, then extract from full plan
        if "<script>" in ev.current_subgoal:
            # Found script tag in subgoal - now search the entire plan
            start_idx = ev.plan.find("<script>")
            end_idx = ev.plan.find("</script>")

            if start_idx != -1 and end_idx != -1 and end_idx > start_idx:
                # Extract content between first <script> and first </script> in plan
                task = ev.plan[start_idx + len("<script>") : end_idx].strip()
                logger.info(f"🐍 Routing to ScripterAgent: {task[:80]}...")
                return ScripterExecutorInputEvent(task=task)
            else:
                # <script> found in subgoal but not properly closed in plan - log warning
                logger.warning(
                    "⚠️ Found <script> in subgoal but not properly closed in plan, treating as regular subgoal"
                )

        # Continue to Executor with current subgoal
        logger.info(f"▶️  Proceeding to Executor with subgoal: {ev.current_subgoal}")
        return ExecutorInputEvent(current_subgoal=ev.current_subgoal)

    @step
    async def run_executor(
        self, ctx: Context, ev: ExecutorInputEvent
    ) -> ExecutorResultEvent:
        """
        Run Executor action phase.

        The Executor selects and executes a specific action for the current subgoal.
        """
        logger.info("⚡ Running Executor for action...")

        # Run Executor workflow (Executor will update shared_state directly)
        handler = self.executor_agent.run(subgoal=ev.current_subgoal)

        # Stream nested events
        async for nested_ev in handler.stream_events():
            self.handle_stream_event(nested_ev, ctx)

        result = await handler

        # Update coordination state after execution
        self.shared_state.action_history.append(result["action"])
        self.shared_state.summary_history.append(result["summary"])
        self.shared_state.action_outcomes.append(result["outcome"])
        self.shared_state.error_descriptions.append(result["error"])
        self.shared_state.last_action = result["action"]
        self.shared_state.last_summary = result["summary"]
        self.shared_state.last_action_thought = result.get("thought", "")
        self.shared_state.action_pool.append(result["action_json"])

        return ExecutorResultEvent(
            action=result["action"],
            outcome=result["outcome"],
            error=result["error"],
            summary=result["summary"],
        )

    @step
    async def handle_executor_result(
        self, ctx: Context, ev: ExecutorResultEvent
    ) -> ManagerInputEvent:
        """
        Process Executor result and continue.

        Checks for error escalation and loops back to Manager.
        Note: Max steps check is now done in run_manager pre-flight.
        """
        # Check error escalation and reset flag when errors are resolved
        err_thresh = self.shared_state.err_to_manager_thresh

        if len(self.shared_state.action_outcomes) >= err_thresh:
            latest = self.shared_state.action_outcomes[-err_thresh:]
            error_count = sum(1 for o in latest if not o)
            if error_count == err_thresh:
                logger.warning(f"⚠️ Error escalation: {err_thresh} consecutive errors")
                self.shared_state.error_flag_plan = True
            else:
                if self.shared_state.error_flag_plan:
                    logger.info("✅ Error resolved - resetting error flag")
                self.shared_state.error_flag_plan = False

        self.shared_state.step_number += 1
        logger.info(
            f"🔄 Step {self.shared_state.step_number}/{self.config.agent.max_steps} complete, looping to Manager"
        )

        return ManagerInputEvent()

    # ========================================================================
    # Script Executor Workflow Steps
    # ========================================================================

    @step
    async def run_scripter(
        self, ctx: Context, ev: ScripterExecutorInputEvent
    ) -> ScripterExecutorResultEvent:
        """
        Instantiate and run ScripterAgent for off-device operations.
        """
        logger.info(f"🐍 Starting ScripterAgent for task: {ev.task[:2000]}...")

        # Create fresh ScripterAgent instance for this task
        scripter_agent = ScripterAgent(
            llm=self.scripter_llm,
            agent_config=self.config.agent,
            shared_state=self.shared_state,
            task=ev.task,
            safe_execution_config=self.config.safe_execution,
            timeout=self.timeout,
        )

        # Run ScripterAgent workflow
        handler = scripter_agent.run()

        # Stream nested events
        async for nested_ev in handler.stream_events():
            ctx.write_event_to_stream(nested_ev)

        result = await handler

        # Store in shared state
        script_record = {
            "task": ev.task,
            "message": result["message"],
            "success": result["success"],
            "code_executions": result.get("code_executions", 0),
        }
        self.shared_state.scripter_history.append(script_record)
        self.shared_state.last_scripter_message = result["message"]
        self.shared_state.last_scripter_success = result["success"]

        logger.info(f"🐍 ScripterAgent finished: {result['message'][:2000]}...")

        return ScripterExecutorResultEvent(
            task=ev.task,
            message=result["message"],
            success=result["success"],
            code_executions=result.get("code_executions", 0),
        )

    @step
    async def handle_scripter_result(
        self, ctx: Context, ev: ScripterExecutorResultEvent
    ) -> ManagerInputEvent:
        """
        Process ScripterAgent result and loop back to Manager.
        """
        if ev.success:
            logger.info(
                f"✅ Script completed successfully in {ev.code_executions} steps"
            )
        else:
            logger.warning(f"⚠️ Script failed or reached max steps: {ev.message}")

        # Increment DroidAgent step counter
        self.shared_state.step_number += 1
        logger.info(
            f"🔄 Step {self.shared_state.step_number}/{self.config.agent.max_steps} complete, looping to Manager"
        )

        # Loop back to Manager (script result in shared_state)
        return ManagerInputEvent()

    # ========================================================================
    # End Manager/Executor/Script Workflow Steps
    # ========================================================================

    @step
    async def finalize(self, ctx: Context, ev: FinalizeEvent) -> StopEvent:
        ctx.write_event_to_stream(ev)
        capture(
            DroidAgentFinalizeEvent(
                success=ev.success,
                reason=ev.reason,
                steps=self.shared_state.step_number,
                unique_packages_count=len(self.shared_state.visited_packages),
                unique_activities_count=len(self.shared_state.visited_activities),
            ),
            self.user_id,
        )
        flush()

        result = {
            "success": ev.success,
            "reason": ev.reason,
            "steps": self.shared_state.step_number,
        }

        if self.memory_client.enabled and self.trajectory:
            try:
                manual = parse_trajectory_for_manual(self.trajectory)
                current_status = manual.get("status") or None
                if current_status in {None, "unknown"}:
                    manual["status"] = "success" if ev.success else "failure"

                should_upload = bool(manual.get("execution_steps")) or bool(
                    manual.get("initial_plan")
                )

                if should_upload:
                    existing_manual = self.memory_client.find_trajectory(self.goal)
                    existing_status = (
                        (existing_manual.get("status") or "").lower()
                        if existing_manual
                        else ""
                    )
                    existing_id = (
                        existing_manual.get("trajectory_id")
                        if existing_manual
                        else None
                    )

                    new_status = (manual.get("status") or "").lower()

                    if existing_status == "success" and new_status == "success":
                        logger.debug(
                            "Skipping trajectory upload: existing successful manual already covers goal '%s'.",
                            self.goal,
                        )
                    else:
                        if existing_id:
                            manual["trajectory_id"] = existing_id
                        uploaded = self.memory_client.add_trajectory(manual)
                        if uploaded:
                            logger.debug(
                                "Trajectory %s to memory service with status '%s'.",
                                "updated" if existing_id else "uploaded",
                                manual.get("status"),
                            )
                else:
                    logger.debug(
                        "Skipping trajectory upload: no execution steps or plan captured for goal '%s'.",
                        self.goal,
                    )
            except Exception as exc:  # pragma: no cover - best effort
                logger.debug("Skipping trajectory memory upload: %s", exc)

        if self.trajectory and self.config.logging.save_trajectory != "none":
            self.trajectory.save_trajectory()

        self.tools_instance._set_context(None)

        return StopEvent(result)

    def handle_stream_event(self, ev: Event, ctx: Context):
        if isinstance(ev, EpisodicMemoryEvent):
            self.current_episodic_memory = ev.episodic_memory
            return

        if not isinstance(ev, StopEvent):
            ctx.write_event_to_stream(ev)

            if isinstance(ev, ScreenshotEvent):
                self.trajectory.screenshots.append(ev.screenshot)
            elif isinstance(ev, MacroEvent):
                self.trajectory.macro.append(ev)
            elif isinstance(ev, RecordUIStateEvent):
                self.trajectory.ui_states.append(ev.ui_state)
            else:
                self.trajectory.events.append(ev)<|MERGE_RESOLUTION|>--- conflicted
+++ resolved
@@ -8,13 +8,7 @@
 """
 
 import logging
-<<<<<<< HEAD
-from typing import List, Optional
-from droidrun.agent.utils.tools import create_tools_from_config
-=======
-from typing import TYPE_CHECKING
-
->>>>>>> d77bee2c
+from typing import TYPE_CHECKING, Optional
 import llama_index.core
 from llama_index.core.llms.llm import LLM
 from llama_index.core.workflow import Context, StartEvent, StopEvent, Workflow, step
@@ -123,13 +117,10 @@
         tracing_config: TracingConfig | None = None,
         telemetry_config: TelemetryConfig | None = None,
         custom_tools: dict = None,
-<<<<<<< HEAD
         memory_client: Optional[TrajectoryMemory] = None,
         reference_trajectory_manual: Optional[str] = None,
-=======
         credentials: "CredentialsConfig | dict | None" = None,
         variables: dict | None = None,
->>>>>>> d77bee2c
         timeout: int = 1000,
         *args,
         **kwargs,
@@ -151,6 +142,8 @@
             tracing_config: Tracing config override (optional)
             telemetry_config: Telemetry config override (optional)
             custom_tools: Custom tool definitions
+            memory_client: Optional trajectory memory client override
+            reference_trajectory_manual: Optional reference manual to inject into planning
             credentials: Either CredentialsConfig (from config.credentials),
                         dict of credentials {"SECRET_ID": "value"}, or None
             variables: Optional dict of custom variables accessible throughout execution
@@ -233,18 +226,13 @@
 
             logger.info("🔄 Loading LLMs from config (llms not provided)...")
 
-<<<<<<< HEAD
             llms = load_agent_llms(config=self.config, **llm_kwargs)
-        validate_llm_dict(self.config, llms)
-=======
-            llms = load_agent_llms(config=self.config, **kwargs)
         if isinstance(llms, dict):
             validate_llm_dict(self.config, llms)
         elif isinstance(llms, LLM):
             pass
         else:
             raise ValueError(f"Invalid LLM type: {type(llms)}")
->>>>>>> d77bee2c
 
         if self.config.tracing.enabled:
             try:
@@ -260,13 +248,9 @@
                 )
 
         self.timeout = timeout
-<<<<<<< HEAD
-        self.custom_tools = custom_tools or {}
         self.memory_client: TrajectoryMemory = memory_client or create_memory_client(
             config=self.config
         )
-=======
->>>>>>> d77bee2c
 
         if isinstance(llms, dict):
             self.manager_llm = llms.get("manager")
