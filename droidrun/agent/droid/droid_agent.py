--- conflicted
+++ resolved
@@ -8,12 +8,7 @@
 """
 
 import logging
-<<<<<<< HEAD
-from typing import TYPE_CHECKING, Optional
-=======
-from typing import TYPE_CHECKING, Type
-
->>>>>>> ac0cdb94
+from typing import TYPE_CHECKING, Optional, Type
 import llama_index.core
 from pydantic import BaseModel
 from llama_index.core.llms.llm import LLM
@@ -236,11 +231,11 @@
 
             logger.info("🔄 Loading LLMs from config (llms not provided)...")
 
-<<<<<<< HEAD
-            llms = load_agent_llms(config=self.config, **llm_kwargs)
-=======
-            llms = load_agent_llms(config=self.config, output_model=output_model, **kwargs)
->>>>>>> ac0cdb94
+            llms = load_agent_llms(
+                config=self.config,
+                output_model=output_model,
+                **llm_kwargs,
+            )
         if isinstance(llms, dict):
             validate_llm_dict(self.config, llms, output_model=output_model)
         elif isinstance(llms, LLM):
@@ -763,7 +758,6 @@
             "structured_output": None,
         }
 
-<<<<<<< HEAD
         if self.memory_client.enabled and self.trajectory:
             try:
                 manual = parse_trajectory_for_manual(self.trajectory)
@@ -812,7 +806,7 @@
                     )
             except Exception as exc:  # pragma: no cover - best effort
                 logger.debug("Skipping trajectory memory upload: %s", exc)
-=======
+
         # Extract structured output if model was provided
         if self.output_model is not None and ev.reason:
             logger.info("🔄 Running structured output extraction...")
@@ -847,7 +841,6 @@
                     import traceback
 
                     logger.error(traceback.format_exc())
->>>>>>> ac0cdb94
 
         if self.trajectory and self.config.logging.save_trajectory != "none":
             self.trajectory.save_trajectory()
