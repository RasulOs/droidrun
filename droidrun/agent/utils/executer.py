--- conflicted
+++ resolved
@@ -99,17 +99,13 @@
         """
         # Update UI elements before execution
         self.globals['ui_state'] = await ctx.get("ui_state", None)
-<<<<<<< HEAD
         self.globals['step_screenshots'] = []
         self.globals['step_ui_states'] = []
         
-        # Capture stdout and stderr
-=======
-
         if self.tools_instance and isinstance(self.tools_instance, AdbTools):
             self.tools_instance._set_context(ctx)
 
->>>>>>> 3cc75a2f
+        # Capture stdout and stderr
         stdout = io.StringIO()
         stderr = io.StringIO()
 
